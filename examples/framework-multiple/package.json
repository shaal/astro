{
  "name": "@example/framework-multiple",
  "type": "module",
  "version": "0.0.1",
  "private": true,
  "scripts": {
    "dev": "astro dev",
    "start": "astro dev",
    "build": "astro build",
    "preview": "astro preview",
    "astro": "astro"
  },
  "dependencies": {
    "@astrojs/preact": "^3.0.1",
    "@astrojs/react": "^3.0.6",
    "@astrojs/solid-js": "^3.0.2",
    "@astrojs/svelte": "^4.0.4",
    "@astrojs/vue": "^3.0.4",
<<<<<<< HEAD
    "astro": "^3.6.0",
    "preact": "^10.19.2",
=======
    "astro": "^3.6.1",
    "preact": "^10.17.1",
>>>>>>> 2ef75fe7
    "react": "^18.2.0",
    "react-dom": "^18.2.0",
    "solid-js": "^1.8.5",
    "svelte": "^4.2.5",
    "vue": "^3.3.8"
  }
}<|MERGE_RESOLUTION|>--- conflicted
+++ resolved
@@ -16,13 +16,8 @@
     "@astrojs/solid-js": "^3.0.2",
     "@astrojs/svelte": "^4.0.4",
     "@astrojs/vue": "^3.0.4",
-<<<<<<< HEAD
-    "astro": "^3.6.0",
+    "astro": "^3.6.1",
     "preact": "^10.19.2",
-=======
-    "astro": "^3.6.1",
-    "preact": "^10.17.1",
->>>>>>> 2ef75fe7
     "react": "^18.2.0",
     "react-dom": "^18.2.0",
     "solid-js": "^1.8.5",
